--- conflicted
+++ resolved
@@ -120,19 +120,11 @@
 
 
 class UnknownPortId(PortValueUnavailable):
-<<<<<<< HEAD
-    pass
-
-
-class DisabledPort(PortValueUnavailable):
-    pass
-=======
     MSG = 'Unknown port "%s"'
 
 
 class DisabledPort(PortValueUnavailable):
     MSG = 'Port "%s" is disabled'
->>>>>>> 0f5b6687
 
 
 class ExpressionArithmeticError(ExpressionEvalException):
